import argparse
from . import Preql, __version__
from pathlib import Path
from itertools import chain

parser = argparse.ArgumentParser(description='Preql command-line interface')
parser.add_argument('-i', '--interactive', action='store_true', help="Enter interactive mode after running the script")
<<<<<<< HEAD
parser.add_argument('-v', '--version', action='store_true', help="Print version")
parser.add_argument('--print-sql', action='store_true', help="Print the SQL code that's being executed")
parser.add_argument('script_path', type=str, nargs='?', default=None, help='Path to a Preql script to run')
=======
parser.add_argument('-d', '--debug', action='store_true', help="Display debug information")
parser.add_argument('-f', '--file', type=str, help='Path to a Preql script to run')
parser.add_argument('database', type=str, nargs='?', default=None, help="database url (postgres://user:password@host:port/db_name")
>>>>>>> b383a266

def find_dot_preql():
    cwd = Path.cwd()
    for p in chain([cwd], cwd.parents):
        dot_preql = p / ".preql"
        if dot_preql.exists():
            return dot_preql

def main():
    args = parser.parse_args()

<<<<<<< HEAD
    if args.version:
        print(__version__)

    p = Preql(print_sql=args.print_sql)

    interactive = args.interactive

    if args.script_path:
        with open(args.script_path) as f:
            p.run_code(f.read(), args.script_path)
    elif not args.version:
=======
    p = Preql(debug=args.debug)
    if args.database:
        p.interp.state.connect(args.database)

    interactive = args.interactive

    if args.file:
        with open(args.file) as f:
            p.run_code(f.read(), args.file)
    else:
>>>>>>> b383a266
        dot_preql = find_dot_preql()
        if dot_preql:
            print("Auto-running", dot_preql)
            p.run_code(dot_preql.read_text(), dot_preql)

            interactive = True

    if interactive:
        p.start_repl()

if __name__ == '__main__':
    main()<|MERGE_RESOLUTION|>--- conflicted
+++ resolved
@@ -5,15 +5,10 @@
 
 parser = argparse.ArgumentParser(description='Preql command-line interface')
 parser.add_argument('-i', '--interactive', action='store_true', help="Enter interactive mode after running the script")
-<<<<<<< HEAD
 parser.add_argument('-v', '--version', action='store_true', help="Print version")
 parser.add_argument('--print-sql', action='store_true', help="Print the SQL code that's being executed")
-parser.add_argument('script_path', type=str, nargs='?', default=None, help='Path to a Preql script to run')
-=======
-parser.add_argument('-d', '--debug', action='store_true', help="Display debug information")
 parser.add_argument('-f', '--file', type=str, help='Path to a Preql script to run')
 parser.add_argument('database', type=str, nargs='?', default=None, help="database url (postgres://user:password@host:port/db_name")
->>>>>>> b383a266
 
 def find_dot_preql():
     cwd = Path.cwd()
@@ -25,20 +20,10 @@
 def main():
     args = parser.parse_args()
 
-<<<<<<< HEAD
     if args.version:
         print(__version__)
 
     p = Preql(print_sql=args.print_sql)
-
-    interactive = args.interactive
-
-    if args.script_path:
-        with open(args.script_path) as f:
-            p.run_code(f.read(), args.script_path)
-    elif not args.version:
-=======
-    p = Preql(debug=args.debug)
     if args.database:
         p.interp.state.connect(args.database)
 
@@ -47,8 +32,7 @@
     if args.file:
         with open(args.file) as f:
             p.run_code(f.read(), args.file)
-    else:
->>>>>>> b383a266
+    elif not args.version:
         dot_preql = find_dot_preql()
         if dot_preql:
             print("Auto-running", dot_preql)
