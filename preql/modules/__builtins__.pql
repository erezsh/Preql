"Built-in functions for Preql. Automatically imported by the interpreter."

func _sql_agg_func(name, obj, t=null) {
    "Helper function. Do not call"
    if (t==null) {
        if (not (isa(obj, union[table, aggregated]) and count(columns(obj))==1)) {
            throw new TypeError(name + "() only accepts lists or tables with one column. Got '" + repr(type(obj)) + "'")
        }

        obj = list(obj)
        t = type(obj).item
    }

    if (isa(obj, aggregated)) {
        return SQL(projected[t], name + "($obj)")
    } else {
        if (not (issubclass(t, number))) {
            throw new TypeError(name + "() expects numeric elements, instead got: '" + repr(t) + "'")
        }
        
        obj = list(obj)
        if (isa(obj, list)) {
            return one one obj{ => item: _sql_agg_func(name, item, t) }     // Recursive
        }
    }
    throw new TypeError(name + "() doesn't support object of type '" + repr(type(field)) + "'")
}
func _table_or_agg(n) = union[table[n], aggregated[n]]
_seq_number = _table_or_agg(number)

func sum(col: _seq_number) {
    """Sums up a column or a list.

    Examples:
        >> sum([1,2,3])
        6
        >> [1,2,3]{ => sum(item) }
        table  =1
        ┏━━━━━━━┓
        ┃   sum ┃
        ┡━━━━━━━┩
        │     6 │
        └───────┘
    """
    return _sql_agg_func("SUM", col)
}

func product(col: _seq_number) = _sql_agg_func("_pql_PRODUCT", col)
    """Returns the product of a column or a list

    See Also `sum`.

    Note:
        This function is only available in sqlite3 by default.
        To make it available in postgres, users must call the `install_polyfills()` function.

        For databases that don't support product, see `approx_product()`.
    """

func stddev(col: _seq_number) = _sql_agg_func("stddev", col)
    """Finds the standard deviation of a column or a list

    See Also `sum`.
    """

func mean(col: _seq_number) = _sql_agg_func("AVG", col, float)
    """Returns the mean average of a column or a list

    See Also `sum`.
    """

func min(col: _seq_number) = _sql_agg_func("MIN", col)
    """Finds the minimum of a column or a list

    See Also `sum`.
    """

func max(col: _seq_number) = _sql_agg_func("MAX", col)
    """Finds the maximum of a column or a list

    See Also `sum`.
    """

func first(obj: union[table, aggregated]) {
    """Returns the first member of a column or a list

    Examples:
        >> first([1,2,3])
        1
        >> [1,2,3]{ => first(item) }
        table  =1
        ┏━━━━━━━┓
        ┃ first ┃
        ┡━━━━━━━┩
        │     1 │
        └───────┘
    """

    if (isa(obj, aggregated)) {
        return SQL(type(obj).item, "($obj)")
    } else {
        obj = list(obj)
        if (isa(obj, list)) {
            return one one obj{ => item: first(item) }     // Recursive
        }
    }
}

func first_or_null(obj: union[table, projected]) {
    """Returns the first member of a column or a list, or null if it's empty

    See Also `first()`.
    """

    if (isa(obj, aggregated)) {
        return SQL(type(obj).item, "($obj)")
    } else {
        obj = list(obj)
        if (isa(obj, list)) {
            row = one? obj{ => item: first(item) }     // Recursive
            if (row == null) {
                return null
            }
            return one row
        }
    }
}



func limit(tbl: table, n: int) = tbl[..n]
    """Returns the first 'n' rows in the table."""

func limit_offset(tbl: table, lim: int, offset: int) {
    "Returns the first 'n' rows in the table at the given offset."
    return SQL(type(tbl), "SELECT * FROM $tbl LIMIT $lim OFFSET $offset")
}



func upper(s: string) = SQL(string, "upper($s)")
    "Return a copy of the string converted to uppercase."

func lower(s: string) = SQL(string, "lower($s)")
    "Return a copy of the string converted to lowercase."

func length(s: string) = SQL(int, "length($s)")
    """Returns the length of the string

    For tables or lists, use `count()`
    """

func round(n: number, precision: int = 0) = _round(n, precision)
    """Returns a rounded float at the given precision (i.e. at the given digit index)

    Example:
        >> round(3.14)
        3.0
        >> round(3.14, 1)
        3.1
    """


func dict(...x) = x
    "Constructs a dictionary"

func _zipjoin(join_func, table1, table2) {
	"Helper function. Adds index to each table, and then join them"
	return join_func(a: enum(table1).index, b: enum(table2).index) {
			// Remove index from nested structs
			a {... !index}
			b {... !index}
		}
}

func commit() {
    """Commit the current transaction

    This is necessary for changes to the tables to become persistent.
    """
    force_eval(SQL(nulltype, "COMMIT"))
}
func rollback() {
    """Rollback the current transaction

    This reverts the data in all the tables to the last commit.
    Local variables will remain unaffected.
    """
    force_eval(SQL(nulltype, "ROLLBACK"))
}

func is_empty(tbl) {
    """Efficiently tests whether the table expression `tbl` is empty or not"""
    // count(t) would also work, but it will evaluate all the elements of `tbl`
    // We only care if there is at least one.
    return count(tbl[..1]) == 0
}

func list_median(x: list) {
    """Find the median of a list

    Cannot be used inside a projection.
    """
    cnt = count(x)
    middle_item_offset = (cnt-1)/~2
    middle_item_count = (2-cnt%2)   // 1 for odd count, 2 for even
    mid_items = x order {item} [middle_item_offset..][..middle_item_count]
    return mean(mid_items)
}

func zipjoin(a: table, b: table) {
    """Joins two tables on their row index.

    Column names are always `a` and `b`.

    Result is as long as the shortest table.

    Similar to Python's `zip()` function.

    Example:
        >> zipjoin(["a", "b"], [1, 2])
                table  =2
        ┏━━━━━━━━━━━━━━━┳━━━━━━━━━━━━━┓
        ┃ a             ┃ b           ┃
        ┡━━━━━━━━━━━━━━━╇━━━━━━━━━━━━━┩
        │ {'item': 'a'} │ {'item': 1} │
        │ {'item': 'b'} │ {'item': 2} │
        └───────────────┴─────────────┘
    """

    return _zipjoin(join, a, b)
}

func zipjoin_left(a: table, b: table) {
    """Similar to `zipjoin`, but the result is as long as the first parameter.

    Missing rows will be assigned `null`.

    Example:
        >> zipjoin_left(["a", "b"], [1])
                    table  =2
        ┏━━━━━━━━━━━━━━━┳━━━━━━━━━━━━━━━━┓
        ┃ a             ┃ b              ┃
        ┡━━━━━━━━━━━━━━━╇━━━━━━━━━━━━━━━━┩
        │ {'item': 'a'} │ {'item': 1}    │
        │ {'item': 'b'} │ {'item': null} │
        └───────────────┴────────────────┘
    """
    return _zipjoin(leftjoin, a, b)
}
func zipjoin_longest(a: table, b: table) {
    """Similar to `zipjoin`, but the result is as long as the longest table.

    Missing rows will be assigned `null`.
    """
    return _zipjoin(outerjoin, a, b)
}

func distinct(t: table) {
    """Removes identical rows from the given table

    Example:
        >> distinct(["a","b","b","c"])
        table  =3
        ┏━━━━━━━┓
        ┃ item  ┃
        ┡━━━━━━━┩
        │ a     │
        │ b     │
        │ c     │
        └───────┘
    """
    return SQL(t, "SELECT distinct * FROM $t")
}

//
// Start of database-specific code
//
func _pi() = SQL(float, "PI()")
func _round(n: number, precision: int) = SQL(float, "round($n, $precision)")

func _repeat(s: string, num: int) = SQL(string, "REPEAT($s, $num)")
func _now() = SQL(timestamp, "NOW()")
func _count_false(field: aggregated) = SQL(int, "sum(cast($field=0 as int))")
func _count_true(field: aggregated) = SQL(int, "sum(cast($field!=0 as int))")


db_type = get_db_type()

if (db_type == 'sqlite' and PY("sqlite3.sqlite_version_info < (3, 25)", "import sqlite3")) {
    func enum(tbl: table) {
        throw new NotImplementedError("Sqlite doesn't support window functions before version 3.25")
    }
} else {
    func enum(tbl: table) = tbl{index: SQL(int, "(row_number() over ())-1"), ...}
        """Return the table with a new index column.

        Count starts from 0.

        Example:
            >> enum(["a", "b", "c"])
            table  =3
            ┏━━━━━━━┳━━━━━━┓
            ┃ index ┃ item ┃
            ┡━━━━━━━╇━━━━━━┩
            │     0 │ a    │
            │     1 │ b    │
            │     2 │ c    │
            └───────┴──────┘
        """
}

if (db_type == 'sqlite') {
    func _approx_product(c) = product(c)   // For sqlite we can always use the polyfill version
} else {
    func _approx_product(col: aggregated[number]) = SQL(float, "exp(sum(ln($col)))")
}

func approx_product(col: aggregated[number]) = _approx_product(col)
    """Returns the approximate product of an aggregated column.

    It does so using logarithmic math.

    See `product` for an accurate version of this function.
    """


if (db_type == "postgres" or db_type == "redshift") {
    func install_polyfills() {
        force_eval( SQL(nulltype, "CREATE OR REPLACE AGGREGATE _pql_PRODUCT(numeric) (sfunc = numeric_mul, stype = numeric);") )
    }

    func _cast_string_to_int(s: string) = SQL(int, "cast($s as int)")
    func _random() = SQL(float, "RANDOM()")

    func _str_index(a: string, b: string) = SQL(int, "POSITION($a in $b)-1")

    func _char(n: int) = SQL(string, "chr($n)")
    func _char_ord(n: string) = SQL(int, "ascii($n)")
} else if (db_type == "sqlite" or db_type == "duck") {
    func _cast_string_to_int(s: string) = SQL(int, "case when cast($s as int)||''=$s then cast($s as int) else _pql_throw('Error trying to cast string to int') end")
    func _repeat(s: string, num: int) = SQL(string, "replace(hex(zeroblob($num)), '00', $s)")
    func _now() = SQL(timestamp, "datetime('now')")
    func _random() = SQL(float, "abs(CAST(random() AS REAL))/9223372036854775808")
    func _pi() = SQL(float, "3.141592653589793")

    func year(date) = SQL(int, "cast(strftime('%Y', $date) as int)")
    func month(date) = SQL(int, "cast(strftime('%m', $date) as int)")
    func day(date) = SQL(int, "cast(strftime('%d', $date) as int)")
    func hour(date) = SQL(int, "cast(strftime('%H', $date) as int)")
    func minute(date) = SQL(int, "cast(strftime('%M', $date) as int)")
    func day_of_week(date) = SQL(int, "cast(strftime('%w', $date) as int)")
    func week_of_year(date) = SQL(int, "cast(strftime('%W', $date) as int)")
    func count_distinct(field: aggregated) = SQL(int, "count(distinct $field)")

    func _str_index(a: string, b: string) = SQL(int, "INSTR($b, $a)-1")
    func _char(n: int) = SQL(string, "char($n)")
    func _char_ord(n: string) = SQL(int, "unicode($n)")


    func _round(n: number, precision: int) {
        if (precision >= 0) {
            return SQL(float, "round($n, $precision)")
        }
        pm = 10 ** precision
        return _round(n * pm, 0) / pm
    }

} else if (db_type == "mysql") {
    // XXX Mysql can't throw errors.. so we're going to make it error on unrelated subquery
    func _cast_string_to_int(s: string) = SQL(int, "case when cast(cast($s as signed) as char)=$s then cast($s as signed) else (select 0 union select 1) end")
    func _random() = SQL(float, "RAND()")

    func _str_index(a: string, b: string) = SQL(int, "INSTR($b, $a)-1")    // same as sqlite
    func _char(n: int) = SQL(string, "char($n)")
    func _char_ord(n: string) = SQL(int, "ascii($n)")

    // TODO use AST interface instead?
    func _count_false(field) = SQL(int, "sum(cast($field=0 as unsigned))")
    func _count_true(field) = SQL(int, "sum(cast($field!=0 as unsigned))")

} else if (db_type == "bigquery") {
    func _pi() = SQL(float, "ACOS(-1)")
    func _cast_string_to_int(s: string) = SQL(int, "cast($s as int64)")
    func _now() = SQL(timestamp, "current_timestamp()")
    func _random() = SQL(float, "RAND()")
    
    func _str_index(a: string, b: string) = SQL(int, "INSTR($b, $a)-1")    // same as sqlite
    func _char(n: int) = SQL(string, "chr($n)")
    func _char_ord(n: string) = SQL(int, "ascii($n)")

    func _count_false(field) = SQL(int, "sum(cast($field=0 as int64))")
    func _count_true(field) = SQL(int, "sum(cast($field!=0 as int64))")

    func day_of_week(x) = SQL(int, "EXTRACT (DAYOFWEEK FROM $x)")
    func hour(x) = SQL(int, "EXTRACT (HOUR FROM $x)")
    func year(x) = SQL(int, "EXTRACT (YEAR FROM $x)")
    func commit() = null
} else if (db_type == "snowflake") {
    func _random() = SQL(float, "uniform(0::float, 1, random())")
    //
<<<<<<< HEAD
} else if (db_type == "presto") {
    //
    func limit_offset(tbl: table, lim: int, offset: int) {
        "Returns the first 'n' rows in the table at the given offset."
        return SQL(type(tbl), "SELECT * FROM $tbl OFFSET $offset LIMIT $lim")
    }
=======
} else if (db_type == "oracle") {
    func _pi() = SQL(float, "3.141592653589793")

    func limit_offset(tbl: table, lim: int, offset: int) {
        "Returns the first 'n' rows in the table at the given offset."
        return SQL(type(tbl), "SELECT * FROM $tbl OFFSET $offset ROWS FETCH NEXT $lim ROWS ONLY")
    }
    func _random() = SQL(float, "dbms_random.value")
    func _cast_string_to_int(s: string) = SQL(int, "cast($s as int)")

>>>>>>> f5aa9adc
} else {
    throw new TypeError("Unexpected")
}
// End of database specific code
// Wrapping database specific code


func count_false(field: aggregated) = _count_false(field)
    """Count how many values in the field are false or zero

    Example:
        >> [0,1,2,0,3]{ => count_false(item) }
        table  =1
        ┏━━━━━━━━━━━━━┓
        ┃ count_false ┃
        ┡━━━━━━━━━━━━━┩
        │           2 │
        └─────────────┘

    See Also:
        - `count_true`
    """

func count_true(field: aggregated) = _count_true(field)
    """Count how many values in the field are true (non-zero)

    Example:
        >> [0,1,2,0,3]{ => count_true(item) }
        table  =1
        ┏━━━━━━━━━━━━┓
        ┃ count_true ┃
        ┡━━━━━━━━━━━━┩
        │          3 │
        └────────────┘

    See Also:
        - `count_false`
    """

func random() = _random()
    "Returns a random float number between 0 to 1"

func str_index(substr: string, s: string) = _str_index(substr, s)
    """Finds in which index does `substr` appear in `s`.

    Parameters:
        substr: The substring to find
        s: The string to search in

    Returns:
        A 0-based index (int) if found the substring, or -1 if not found.

    Example:
        >> str_index("re", "preql")
        1
        >> str_index("x", "preql")
        -1
    """

func char(n: int) = _char(n)
    "Returns the character with the given ASCII code"

func char_ord(n: string) = _char_ord(n)
    "Returns the ascii code of the given character"

func repeat(s: string, num: int) = _repeat(s, num)
    """Repeats the string `num` times.

    Example:
        >> _repeat("ha", 3)
        "hahaha"
    """

func now() = _now()
    "Returns the current timestamp"

// End of wrapping of database specific code


func str_contains(substr: string, s: string) = str_index(substr, s) >= 0
    """Tests whether string `substr` is contained in `s`

    Example:
        >> str_contains("i", "tim")
        true
        >> str_contains("i", "team")
        false
    """

func str_notcontains(substr: string, s: string) = str_index(substr, s) < 0
    """Tests whether string `substr` is not contained in `s`

    Equivalent to `not str_contains(substr, s)`.
    """

func sample_ratio_fast(tbl, ratio) {
    "Returns a random sample of rows from the table, at the approximate amount of (ratio*count(tbl))."
    return tbl[random() < ratio]    // random() will be re-evaluated for every row
}

func sample_fast(tbl: table, n: int, bias: number=0.05) {
    """Returns a random sample of n rows from the table in one query (or at worst two queries)

    Parameters:
        tbl: The table to sample from
        n: The number of items to sample
        bias: Add bias (reduce randomness) to gain performance. Higher values of 'bias'
              increase the chance of success in a single query, but may introduce a
              higher bias in the randomness of the chosen rows, especially in sorted tables.
    """
    c = count(tbl)
    if (n > c) {
        throw new ValueError("Asking for a sample size larger than the table")
    }
    if (bias < 0) {
        throw new ValueError("Cannot have a negative bias")
    }
    if (n <= 0) {
        throw new ValueError("n must be a number above 0")
    }

    if (n == c) {
        return tbl
    }

    const table results = sample_ratio_fast(tbl, (1+bias) * n / c)[..n]
    if (count(results) == n) {
        return results
    }
    // This should happen very rarely
    return results + limit(tbl, n - count(results))
}

func page(table, index, page_size=20) {
    "Pagination utility function for tables"
    offset = index*page_size
    return table[offset..(offset+page_size)]
}

func run_statement(code) {
    force_eval( SQL( nulltype, code ))
}

func remove_table(table_name) {
    "Remove table from database (drop table)"
    run_statement("DROP TABLE $table_name")
}
func remove_table_if_exists(table_name) {
    "Remove table from database (drop table). Ignore if it doesn't exist."
    run_statement("DROP TABLE IF EXISTS $table_name")
}

// func remove_tables(tables) {
//     "TODO"

//     for (table in tables) {
//         SQL(nulltype, "DROP TABLE $table")
//     }
// }

func char_range(start: string, end: string) {
    """Produce a list of all characters from 'start' to 'stop'

    Example:
        >> char_range('a', 'z')
    """
    a = char_ord(start)
    b = char_ord(end)+1
    return list([a..b]{char(item)})
}


func map_range(tbl: table, start: union[int, function], end: union[int, function]) {
    """For each row in the table, assigns numbers out of a range, and
    produces `(end-start)` new rows instead, each attached to a number.

    If `start` or `end` are functions, the index is the result of the function, per row.

    Parameters:
        tbl: Table to map the range onto
        start: The starting index, or a function producing the starting index
        end: The ending index, or a function producing the ending index

    Examples:
        >> map_range(["a", "b"], 0, 3)
        table  =6
        ┏━━━┳━━━━━━┓
        ┃ i ┃ item ┃
        ┡━━━╇━━━━━━┩
        │ 0 │ a    │
        │ 1 │ a    │
        │ 2 │ a    │
        │ 0 │ b    │
        │ 1 │ b    │
        │ 2 │ b    │
        └───┴──────┘

        >> map_range(["a", "ab"], 1, length)
        table  =3
        ┏━━━┳━━━━━━┓
        ┃ i ┃ item ┃
        ┡━━━╇━━━━━━┩
        │ 1 │ a    │
        │ 1 │ ab   │
        │ 2 │ ab   │
        └───┴──────┘
    """
    if (isa(start, int)) {
        s = start
    } else if (isa(start, function)) {
        s = min(tbl{start(item)})
    }

    if (isa(end, int)) {
        e = end
    } else if (isa(end, function)) {
        e = max(list(tbl{end(item)})) + 1
    }

    mul = joinall(t: tbl, i: [s..e]) {i: i.item, ...t }

    if (isa(start, function)) {
        mul = mul[i >= start(item)]
    }

    if (isa(end, function)) {
        mul = mul[i <= end(item)]
    }

    return mul
}

pi = _pi()



func describe(tbl) {
    return list(tbl) {
        =>
        count()
        mean(item)
        stddev(item)
        // median(item)
        min(item)
        // percentile_cont(array[0.25, 0.5, 0.75]) WITHIN GROUP (ORDER BY n),
        max(item)
    }
}<|MERGE_RESOLUTION|>--- conflicted
+++ resolved
@@ -399,14 +399,12 @@
 } else if (db_type == "snowflake") {
     func _random() = SQL(float, "uniform(0::float, 1, random())")
     //
-<<<<<<< HEAD
 } else if (db_type == "presto") {
     //
     func limit_offset(tbl: table, lim: int, offset: int) {
         "Returns the first 'n' rows in the table at the given offset."
         return SQL(type(tbl), "SELECT * FROM $tbl OFFSET $offset LIMIT $lim")
     }
-=======
 } else if (db_type == "oracle") {
     func _pi() = SQL(float, "3.141592653589793")
 
@@ -417,7 +415,6 @@
     func _random() = SQL(float, "dbms_random.value")
     func _cast_string_to_int(s: string) = SQL(int, "cast($s as int)")
 
->>>>>>> f5aa9adc
 } else {
     throw new TypeError("Unexpected")
 }
