from typing import List, Optional, Dict

from preql.utils import dataclass, X, listgen, field_list, safezip

from . import pql_types
from .pql_types import T, Type, dp_type, Id
from .types_impl import join_names, flatten_type
from .state import get_db_target
from .exceptions import Signal

duck = 'duck'
sqlite = 'sqlite'
postgres = 'postgres'
bigquery = 'bigquery'
mysql = 'mysql'

class QueryBuilder:
    def __init__(self, is_root=True, start_count=0):
        self.target = get_db_target()
        self.is_root = is_root

        self.counter = start_count

        self.table_name = []

    def unique_name(self):
        self.counter += 1
        return 't%d' % self.counter

    def replace(self, is_root):
        if is_root == self.is_root:
            return self # Optimize
        return QueryBuilder(is_root, self.counter)

    def push_table(self, t):
        self.table_name.append(t)
    def pop_table(self, t):
        t2 = self.table_name.pop()
        assert t2 == t



class Sql:
    pass

@dataclass
class SqlTree(Sql):
    _is_select = False
    _needs_select = False

    def _compile(self, qb):
        raise NotImplementedError()

    def compile_wrap(self, qb):  # Move to Expr? Doesn't apply to statements
        return self.compile(qb).wrap(qb)

    def compile(self, qb):
        sql_code = self._compile(qb.replace(is_root=False))
        assert isinstance(sql_code, list), self
        assert all(isinstance(c, (str, Parameter)) for c in sql_code), self

        return CompiledSQL(self.type, sql_code, self, self._is_select, self._needs_select)

    def finalize_with_subqueries(self, qb, subqueries):
        if subqueries:
            subqs = [q.compile_wrap(qb).finalize(qb) for (name, q) in subqueries.items()]
            if qb.target in (postgres, mysql):
                sql_code = ['WITH RECURSIVE ']
            else:
                sql_code = ['WITH ']
            sql_code += join_comma([q, '\n    '] for q in subqs)
        else:
            sql_code = []
        sql_code += self.compile_wrap(qb).finalize(qb)
        return ''.join(sql_code)


@dataclass
class CompiledSQL(Sql):
    type: Type
    code: list
    source_tree: Optional[Sql]
    _is_select: bool   # Needed for embedding in SqlTree
    _needs_select: bool

    def finalize(self, qb):
        wrapped = self.wrap(qb)
        assert qb.is_root
        if wrapped.type <= T.primitive and not wrapped.code[0].lower().startswith('select '):
            code = ['SELECT '] + wrapped.code
        else:
            code = wrapped.code
        return ''.join(code)

    def wrap(self, qb):
        code = self.code

        if qb.is_root:
            if self._needs_select:
                code = ['SELECT * FROM '] + code
                return self.replace(code=code, _needs_select=False, _is_select=True)
        else:
            if self._is_select and not self._needs_select:
                # Bad recursion
                if qb.target in (postgres, mysql, duck):
                    code = ['('] + code + [') ', qb.unique_name()]  # postgres requires an alias
                else:
                    code = ['('] + code + [')']

                return self.replace(code=code, _is_select=False)

        return self

    def compile_wrap(self, qb):
        return self.wrap(qb)
    def compile(self, qb):
        return self
    def finalize_with_subqueries(self, qb, subqueries):
        return SqlTree.finalize_with_subqueries(self, qb, subqueries)

    def optimize(self):
        if not self.code:
            return self

        # unify strings for faster resolve_parameters and finalize
        new_code = []
        last = self.code[0]
        for c in self.code[1:]:
            if isinstance(c, str) and isinstance(last, str):
                last += c
            else:
                new_code.append(last)
                last = c
        new_code.append(last)
        return self.replace(code=new_code)


@dataclass
class RawSql(SqlTree):
    type: Type
    text: str

    def _compile(self, qb):
        return [self.text]

    @property
    def _is_select(self):
        return self.text.lstrip().lower().startswith('select')   # XXX Hacky! Is there a cleaner solution?

@dataclass
class Null(SqlTree):
    type = T.nulltype

    def _compile(self, qb):
        return ['null']

@dataclass
class Unknown(SqlTree):
    def _compile(self, qb):
        raise NotImplementedError("Unknown")

null = Null()
unknown = Unknown()

@dataclass
class Parameter(SqlTree):
    type: Type
    name: str

    def _compile(self, qb):
        return [self]


@dataclass
class Scalar(SqlTree):
    pass

@dataclass
class Atom(Scalar):
    pass

@dataclass
class Primitive(Atom):
    type: Type
    text: str

    def _compile(self, qb):
        return [self.text]


@dataclass
class Table(SqlTree):
    pass

@dataclass
class EmptyList(Table):
    type: Type

    _is_select = True

    def _compile(self, qb):
        return ['SELECT NULL AS ITEM LIMIT 0']

@dataclass
class TableName(Table):
    type: Type
    name: Id

    def _compile(self, qb):
        return [quote_id(self.name)]

    _needs_select = True


class TableOperation(Table):
    _is_select = True


@dataclass
class FieldFunc(SqlTree):
    name: str
    field: Sql
    type = T.int

    def _compile(self, qb):
        return [f'{self.name}('] + self.field.compile_wrap(qb).code + [')']


@dataclass
class CountTable(Scalar):
    table: Sql
    type = T.int

    def _compile(self, qb):
        return [f'(SELECT COUNT(*) FROM '] + self.table.compile_wrap(qb).code + [')']

@dataclass
class JsonLength(Scalar):
    expr: Sql
    type = T.int

    def _compile(self, qb):
        code = self.expr.compile_wrap(qb).code
        if qb.target == sqlite:
            return [f'(length('] + code + [') - length(replace('] + code + [f', "{_ARRAY_SEP}", ""))) / length("{_ARRAY_SEP}") + 1']
        elif qb.target == postgres:
            return [f'array_length('] + code + [', 1)']
        elif qb.target == bigquery:
            return [f'array_length('] + code + [')']
        else:
            return [f'json_length('] + code + [')']

@dataclass
class FuncCall(SqlTree):
    type: Type
    name: str
    fields: List[Sql]

    def _compile(self, qb):
        s = join_comma(f.compile_wrap(qb).code for f in self.fields)
        return [f'{self.name}('] + s + [')']

@dataclass
class Cast(SqlTree):
    type: Type
    value: Sql

    def _compile(self, qb):
        if qb.target == mysql and self.type <= T.string:
            # XXX distinguish between these cases properly, not as a hack
            t = 'char'
        else:
            t = _compile_type(qb.target, self.type.as_nullable())     # XXX as-nullable here is a hack
        return [f'CAST('] + self.value.compile_wrap(qb).code + [f' AS {t})']


@dataclass
class Case(SqlTree):
    "SQL conditional"
    cond: Sql
    then: Sql
    else_: Optional[Sql]

    type = T.bool

    def _compile(self, qb):
        cond = self.cond.compile_wrap(qb).code
        then = self.then.compile_wrap(qb).code
        code = ["CASE WHEN "] + cond +[" THEN "] + then
        if self.else_:
            code += [ " ELSE " ] + self.else_.compile_wrap(qb).code
        return code + [" END "]

_ARRAY_SEP = '||'

@dataclass
class MakeArray(SqlTree):
    type: Type
    field: Sql

    def _compile(self, qb):
        field = self.field.compile_wrap(qb).code
        if qb.target == sqlite:
            return ['group_concat('] + field + [f', "{_ARRAY_SEP}")']
        elif qb.target == postgres:
            return ['array_agg('] + field + [')']
        elif qb.target == mysql:
            return ['json_arrayagg('] + field + [')']
        elif qb.target == bigquery:
            return ['array_agg('] + field + [')']

        assert False, qb.target


@dataclass
class Contains(Scalar):
    op: str
    exprs: List[Sql]
    type = T.bool

    def _compile(self, qb):
        assert self.op
        item, container = self.exprs
        c_item = item.compile_wrap(qb).code
        c_cont = container.compile_wrap(qb.replace(is_root=True)).code
        return c_item + [' ', self.op, ' '] + parens(c_cont)


def parens(x):
    return ['('] + x + [')']

@dataclass
class Compare(Scalar):
    op: str
    exprs: List[Sql]
    type = T.bool

    def __post_init__(self):
        assert self.op in ('=', '<=', '>=', '<', '>', '!=', 'IN'), self.op

    def _compile(self, qb):
        elems = [e.compile_wrap(qb).code for e in self.exprs]

        op = self.op

        if any(e.type.maybe_null() for e in self.exprs):
            # Null values are possible, so we'll use identity operators
            if qb.target == sqlite:
                op = {
                    '=': 'is',
                    '!=': 'is not'
                }.get(op, op)
            elif qb.target is mysql:
                if op == '!=':
                    # Special case,
                    return parens( ['not '] + join_sep(elems, f' <=> ') )

                op = {
                    '=': '<=>',
                }.get(op, op)
            else:
                op = {
                    '=': 'is not distinct from',
                    '!=': 'is distinct from'
                }.get(op, op)

        return parens( join_sep(elems, f' {op} ') )


@dataclass
class LogicalBinOp(Scalar):
    op: str
    exprs: List[Sql]

    def _compile(self, qb):
        x = join_sep([e.compile_wrap(qb).code for e in self.exprs], f' {self.op} ')
        return parens(x)

    type = T.bool

@dataclass
class LogicalNot(Scalar):
    expr: Sql

    def _compile(self, qb):
        x = ['NOT '] + self.expr.compile_wrap(qb).code
        return parens(x)

    type = T.bool


@dataclass
class BinOp(Scalar):
    op: str
    exprs: List[Sql]

    def _compile(self, qb):
        x = join_sep([e.compile_wrap(qb).code for e in self.exprs], f' {self.op} ')
        return parens(x)

    type = property(X.exprs[0].type)     # TODO ensure type correctness


@dataclass
class TableArith(TableOperation):
    op: str
    exprs: List[Table]

    def _compile(self, qb):
        tables = [t.compile_wrap(qb) for t in self.exprs]
        selects = [[f"SELECT * FROM "] + t.code for t in tables]

        code = join_sep(selects, f" {self.op} ")

        if qb.target == sqlite:
            # Limit -1 is due to a strange bug in SQLite (fixed in newer versions), where the limit is reset otherwise.
            code += [" LIMIT -1"]

        return code

    type = property(X.exprs[0].type)   # TODO ensure type correctness


@dataclass
class Neg(SqlTree):
    expr: Sql

    def _compile(self, qb):
        s = self.expr.compile_wrap(qb)
        return ["-"] + s.code

    type = property(X.expr.type)

@dataclass
class Desc(SqlTree):
    expr: Sql

    def _compile(self, qb):
        s = self.expr.compile_wrap(qb)
        return s.code + [" DESC"]

    type = property(X.expr.type)

_reserved = {'index', 'create', 'unique', 'table', 'select', 'where', 'group', 'by', 'over', 'user'}

@dataclass
class Name(SqlTree):
    type: Type
    name: str

    def __post_init__(self):
        assert self.name, self.type

    def _compile(self, qb):
        name = quote_name(self.name)
        if qb.table_name:
            name = qb.table_name[-1] + '.' + name
        return [name]

@dataclass
class Attr(SqlTree):
    type: Type
    obj: Sql
    name: str



    # return base

@dataclass
class ColumnAlias(SqlTree):
    value: Sql
    alias: str

    @classmethod
    def make(cls, value, alias):
        return cls(value, alias)

    def _compile(self, qb):
        alias = quote_name(self.alias)
        value = self.value.compile_wrap(qb).code
        assert alias and value, (alias, value)
        if value == [alias]:  # TODO disable when unoptimized?
            return value  # This is just for beauty, it's not necessary for function

        return value + [f' AS {alias}']

    type = property(X.value.type)


class SqlStatement(SqlTree):
    type = T.nulltype

@dataclass
class AddIndex(SqlStatement):
    index_name: Id
    table_name: Id
    column: str
    unique: bool

    def _compile(self, qb):
        return [f"CREATE {'UNIQUE' if self.unique else ''} INDEX IF NOT EXISTS {quote_id(self.index_name)}"
                f" ON {quote_id(self.table_name)}({self.column})"]

@dataclass
class Insert(SqlStatement):
    table_name: Id
    columns: List[str]
    query: Sql

    def _compile(self, qb):
        columns = [quote_name(c) for c in self.columns]
        return [f'INSERT INTO {quote_id(self.table_name)}({", ".join(columns)}) '] + self.query.compile(qb).code

    def finalize_with_subqueries(self, qb, subqueries):
        if qb.target in (mysql, bigquery):
            columns = [quote_name(c) for c in self.columns]
            sql_code = f'INSERT INTO {quote_id(self.table_name)}({", ".join(columns)}) '
            sql_code += self.query.finalize_with_subqueries(qb, subqueries)
            return ''.join(sql_code)

        return super().finalize_with_subqueries(qb, subqueries)

@dataclass
class InsertConsts(SqlStatement):
    table: Id
    cols: List[str]
    tuples: list #List[List[Sql]]

    def _compile(self, qb):
        cols = self.cols
        tuples = self.tuples
        assert self.tuples, self

        values = join_comma(
            parens(join_comma([e.compile_wrap(qb).code for e in tpl]))
            for tpl in tuples
        )

        cols = [quote_name(c) for c in cols]
        q = ['INSERT INTO', quote_id(self.table),
             "(", ', '.join(cols), ")",
             "VALUES ",
        ]
        return [' '.join(q)] + values #+ [';']

@dataclass
class InsertConsts2(SqlStatement):
    table: Id
    cols: List[str]
    tuples: list #List[List[Sql]]

    def _compile(self, qb):
        assert self.tuples, self

        values = join_comma(
            parens(join_comma([t] for t in tpl))
            for tpl in self.tuples
        )

        q = ['INSERT INTO', quote_id(self.table),
             "(", ', '.join(self.cols), ")",
             "VALUES ",
        ]
        return [' '.join(q)] + values #+ ';'


@dataclass
class LastRowId(Atom):
    type = T.int

    def _compile(self, qb):
        if qb.target == sqlite:
            return ['last_insert_rowid()']   # Sqlite
        elif qb.target == mysql:
            return ['last_insert_id()']
        else:
            return ['lastval()']   # Postgres

@dataclass
class SelectValue(Atom, TableOperation):
    # XXX Just use a regular select?
    value: Sql

    def _compile(self, qb):
        value = self.value.compile_wrap(qb)
        return [f'SELECT '] + value.code + [' AS '] + value

    type = property(X.value.type)


@dataclass
class Values(Table):
    type: Type
    values: List[Sql]

    def _compile(self, qb):
        values = [v.compile_wrap(qb) for v in self.values]
        if not values:  # SQL doesn't support empty values
            nulls = ', '.join(['NULL' for _ in range(len(self.type.elems))])
            return ['SELECT ' + nulls + ' LIMIT 0']

        if qb.target == mysql:
            def row_func(x):
                return ['ROW('] + x + [')']
        else:
            row_func = parens

        return ['VALUES '] + join_comma(row_func(v.code) for v in values)

@dataclass
class Tuple(SqlTree):
    type: Type
    values: List[Sql]

    def _compile(self, qb):
        values = [v.compile_wrap(qb).code for v in self.values]
        return join_comma(values)

@dataclass
class ValuesTuple(Tuple):
    type: Type
    values: List[Sql]

    def _compile(self, qb):
        values = [v.compile_wrap(qb) for v in self.values]
        return join_comma(v.code for v in values)

@dataclass
class ValuesTuples(Table):
    type: Type
    values: List[Tuple]

    def _compile(self, qb):
        if not self.values:  # SQL doesn't support empty values
            return ['SELECT '] + join_comma(['NULL']*len(self.type.elems)) +  ['LIMIT 0']
        values = [v.compile_wrap(qb) for v in self.values]
        return ['VALUES '] + join_comma(v.code for v in values)



@dataclass
class AllFields(SqlTree):
    type: Type

    def _compile(self, qb):
        return ['*']

@dataclass
class Update(SqlTree):
    table: TableName
    fields: Dict[Sql, Sql]
    conds: List[Sql]
    type = T.nulltype

    def _compile(self, qb):
        fields_sql = [k.compile_wrap(qb).code + [' = '] + v.compile_wrap(qb).code for k, v in self.fields.items()]
        fields_sql = join_comma(fields_sql)

        sql = ['UPDATE '] + self.table.compile_wrap(qb).code + [' SET '] + fields_sql

        if self.conds:
            sql += [' WHERE '] + join_sep([c.compile_wrap(qb).code for c in self.conds], ' AND ')

        return sql

@dataclass
class Delete(SqlTree):
    table: TableName
    conds: List[Sql]
    type = T.nulltype

    def _compile(self, qb):
        conds = join_sep([c.compile_wrap(qb).code for c in self.conds], ' AND ')
        return ['DELETE FROM '] + self.table.compile_wrap(qb).code + [' WHERE '] + conds

@dataclass
class Select(TableOperation):
    type: Type
    table: Sql # XXX Table won't work with RawSQL
    fields: List[Sql]
    conds: List[Sql] = field_list()
    group_by: List[Sql] = field_list()
    order: List[Sql] = field_list()

    # MySQL doesn't support arithmetic in offset/limit, and we don't need it anyway
    offset: Optional[int] = None
    limit: Optional[int] = None

    def __post_init__(self):
        assert self.fields, self

    def _is_conds_only(self):
        if self.group_by or self.order or self.offset or self.limit:
            return False

        if len(self.fields) == 1 and isinstance(self.fields[0], AllFields):
            return True

        return False

    def _compile(self, qb):
        # XXX very primitive optimization. Be smarter.
        #
        # Simplify
        #
        if isinstance(self.table, Select):
            s1 = self
            s2 = self.table
            if s2._is_conds_only():
                s = s1.replace(conds=list(s1.conds) + list(s2.conds), table=s2.table)
                return s._compile(qb)

            # elif s1._is_limit_only() and not (s2.offset or s2.limit):
            #     s = s2.replace(limit=s1.limit, offset=s1.offset)
            #     return s._compile(qb)

        #
        # Compile
        #
        fields_sql = [f.compile_wrap(qb) for f in self.fields]
        select_sql = join_comma(f.code for f in fields_sql)

        sql = ['SELECT '] + select_sql + [' FROM '] + self.table.compile_wrap(qb).code

        if self.conds:
            sql += [' WHERE '] + join_sep([c.compile_wrap(qb).code for c in self.conds], ' AND ')


        if self.group_by:
            sql += [' GROUP BY '] + join_comma(e.compile_wrap(qb).code for e in self.group_by)

        if self.order:
            sql += [' ORDER BY '] + join_comma(o.compile_wrap(qb).code for o in self.order)

        if self.limit is not None:
            sql += [' LIMIT ', str(self.limit)]
        elif self.offset is not None:
            if qb.target == sqlite:
                sql += [' LIMIT -1']  # Sqlite only (and only old versions of it)
            elif qb.target == mysql:
                # MySQL requires a specific limit, always!
                # See: https://stackoverflow.com/questions/255517/mysql-offset-infinite-rows
                sql += [' LIMIT 18446744073709551615']
            elif qb.target == bigquery:
                # BigQuery requires a specific limit, always!
                sql += [' LIMIT 9223372036854775807']


        if self.offset is not None:
            sql += [' OFFSET ', str(self.offset)]

        return sql


@listgen
def join_sep(code_list, sep):
    code_list = list(code_list)
    if code_list:
        yield from code_list[0]
        for c in code_list[1:]:
            assert isinstance(c, list)
            yield sep
            yield from c

def join_comma(code_list):
    return join_sep(code_list, ", ")

@dataclass
class Subquery(SqlTree):
    table_name: str
    fields: Optional[List[Name]]
    query: Sql
    type = property(X.query.type)

    def _compile(self, qb):
        query = self.query.compile(qb).code
        if qb.target == bigquery:
            fields_str = []
        else:
            fields = [f.compile_wrap(qb.replace(is_root=False)).code for f in self.fields]
            fields_str = ["("] + join_comma(fields) + [")"] if fields else []
        return [f"{self.table_name}"] + fields_str + [" AS ("] + query + [")"]

def _enum_is_last(seq):
    last = len(seq) - 1
    for i, item in enumerate(seq):
        yield i == last, item


@dataclass
class Join(TableOperation):
    type: Type
    join_op: str
    tables: List[Table]
    conds: List[Sql]

    def _compile(self, qb):
        tables_sql = [t.compile_wrap(qb).code for t in self.tables]
        join_op = ' %s ' % self.join_op.upper()

        code = [f'SELECT * FROM '] + tables_sql[0]

        for is_last, t_sql in _enum_is_last(tables_sql[1:]):
            code += [join_op] + t_sql + [' ON ']

            if self.conds and is_last:
                code += join_sep([c.compile_wrap(qb).code for c in self.conds], ' AND ')
            else:
                code += ['1=1']   # Postgres requires ON clause

        return code



@dataclass
class BigQueryValues(SqlTree):
    type: Type
    values: List[Sql]

    def _compile(self, qb):
        cols = list(self.type.elems)

        rows = [
            (
             ['STRUCT('] + join_comma(v.compile(qb).code + [" as ", name]
                                  for name, v in safezip(cols, row.values)) + [")"]
            ) if isinstance(row, Tuple) else row.compile(qb).code
             for row in self.values
        ]

        return ["SELECT * FROM UNNEST(["] + join_comma(rows) + ["]) as item"]



@dataclass
class TableQueryValues(SqlTree):
    "A subquery which returns a table of given values"

    type: Type
    name: str
    rows: list

    def _compile(self, qb):
        if qb.target != 'bigquery':
            values_cls = Values
            fields = [Name(col_type, col_name) for col_name, col_type in self.type.elems.items()]
        else:
            values_cls = BigQueryValues
            fields = None

        subq = Subquery(self.name, fields, values_cls(self.type, self.rows))
        return subq._compile(qb)



@dataclass
class StringSlice(SqlTree):
    string: Sql
    start: Sql
    stop: Optional[Sql]

    type = T.string

    def _compile(self, qb):
        string = self.string.compile_wrap(qb).code
        start = self.start.compile_wrap(qb).code
        if self.stop:
            stop = self.stop.compile_wrap(qb).code
            length = parens(stop + ['-'] + start)
        else:
            length = None

        if qb.target in (sqlite, bigquery):
            f = 'substr'
            params = string + [', '] + start
            if length:
                params += [', '] + length
        elif qb.target in (postgres, mysql):
            f = 'substring'
            params = string + [' from '] + start
            if length:
                params += [' for '] + length
        else:
            assert False

        return [f'{f}('] + params + [')']


@dp_type
def _repr(_t: T.number, x):
    return str(x)

@dp_type
def _repr(_t: T.bool, x):
    return ['false', 'true'][x]

@dp_type
def _repr(_t: T.decimal, x):
    return repr(float(x))  # TODO SQL decimal?

@dp_type
def _repr(_t: T.timestamp, x):
    # TODO Better to pass the object instead of a string?
    return repr(str(x))

def _repr(_t: T.timestamp, x):
    # TODO Better to pass the object instead of a string?
    return repr(str(x))

@dp_type
def _repr(_t: T.union[T.string, T.text], x):
    quoted_quote = r"\'" if get_db_target() == bigquery else "''"
    return "'%s'" % str(x).replace("'", quoted_quote)

def quote_name(name):
    assert isinstance(name, str), name
    target = get_db_target()
    if target is sqlite:
        return f'[{name}]'
    elif target is mysql or target is bigquery:
        return f'`{name}`'
    else:
        return f'"{name}"'

def quote_id(id_):
    assert isinstance(id_, Id)
    return '.'.join(quote_name(n) for n in id_.parts)


@dp_type
def _compile_type(target, type_: T.t_relation):
    # TODO might have a different type
    #return 'INTEGER'    # Foreign-key is integer
    return _compile_type(target, type_.elems['item'])


class Types_PqlToSql:
    bool = "BOOLEAN"
    time = "TIME"
    date = "DATE"
    datetime = "DATETIME"
    timestamp = "TIMESTAMP"

    int = "INTEGER"
    string = "VARCHAR(4000)"
    float = "FLOAT"
    text = "TEXT"

class P2S_BigQuery(Types_PqlToSql):
    int = "INT64"
    string = "STRING"
    float = "FLOAT64"
    text = "STRING"


class P2S_MySql(Types_PqlToSql):
    int = "SIGNED"

class P2S_Sqlite(Types_PqlToSql):
    datetime = "TEXT"
    timestamp = "TEXT"

class P2S_Postgres(Types_PqlToSql):
    datetime = "timestamp with time zone"

_pql_to_sql_by_target = {
    bigquery: P2S_BigQuery,
    mysql: P2S_MySql,
    sqlite: P2S_Sqlite,
    postgres: P2S_Postgres,
}


@dp_type
def _compile_type(target, type_: T.primitive):
<<<<<<< HEAD
    if target == bigquery:
        d = {
            'int': "INT64",
            'string': "STRING",
            'float': "FLOAT64",
            'bool': "BOOLEAN",
            'text': "STRING",
            'timestamp': "timestamp",
            'date': "DATE",
        }
    elif target == mysql:
        d = {
            'int': "SIGNED",
            'string': "VARCHAR(4000)",
            'float': "FLOAT",
            'bool': "BOOLEAN",
            'text': "TEXT",
            'timestamp': "TIMESTAMP",
        }
    else:
        d = {
            'int': "INTEGER",
            'string': "VARCHAR(4000)",
            'float': "FLOAT",
            'bool': "BOOLEAN",
            'text': "TEXT",
            'timestamp': "TIMESTAMP",
        }
    s = d[type_.typename]
=======
    s = getattr(_pql_to_sql_by_target[target], type_.typename)
>>>>>>> d8cbdfd2
    if not type_.maybe_null():
        s += " NOT NULL"
    return s

@dp_type
def _compile_type(target, _type: T.nulltype):
    if target == bigquery:
        return 'INT64'
    return 'INTEGER'    # TODO is there a better value here? Maybe make it read-only somehow

@dp_type
def _compile_type(target, idtype: T.t_id):
    if target == bigquery:
        s = "STRING"
    else:
        s = "INTEGER"   # TODO non-int idtypes
    if not idtype.maybe_null():
        s += " NOT NULL"
    return s

@dp_type
def _compile_type(target, _type: T.json):
    return 'JSON'





# API

def compile_drop_table(table_name) -> Sql:
    return RawSql(T.nulltype, f'DROP TABLE {quote_id(table_name)}')




def compile_type_def(table_name, table) -> Sql:
    assert isinstance(table_name, Id)
    assert table <= T.table

    target = get_db_target()

    posts = []
    pks = []
    columns = []

    pks = {join_names(pk) for pk in table.options['pk']}
    for name, c in flatten_type(table):
        if name in pks and c <= T.t_id:
            if target == postgres:
                type_ = "SERIAL" # Postgres
            elif target == mysql:
                type_ = "INTEGER NOT NULL AUTO_INCREMENT"
            elif target == bigquery:
                type_ = "STRING NOT NULL"
            else:
                type_ = "INTEGER"   # TODO non-int idtypes
        else:
            type_ = _compile_type(target if target != mysql else 'mysql_def', c)

        columns.append( f'{quote_name(name)} {type_}' )

        if c <= T.t_relation:
            if target != 'bigquery':
                # TODO any column, using projection / get_attr
                if not table.options.get('temporary', False):
                    # In postgres, constraints on temporary tables may reference only temporary tables
                    rel = c.options['rel']
                    if rel['key']:          # Requires a unique constraint
                        tbl_name = rel['table'].options['name']
                        s = f"FOREIGN KEY({name}) REFERENCES {quote_id(tbl_name)}({rel['column']})"
                        posts.append(s)

    if pks and target != bigquery:
        names = ", ".join(pks)
        posts.append(f"PRIMARY KEY ({names})")

    # Consistent among SQL databases
    command = "CREATE TEMPORARY TABLE" if table.options.get('temporary', False) else "CREATE TABLE IF NOT EXISTS"
    return RawSql(T.nulltype, f'{command} {quote_id(table_name)} (' + ', '.join(columns + posts) + ')')




def deletes_by_ids(table, ids):
    for id_ in ids:
        compare = Compare('=', [Name(T.t_id, 'id'), Primitive(T.t_id, repr(id_))])
        yield Delete(TableName(table.type, table.type.options['name']), [compare])

def updates_by_ids(table, proj, ids):
    # TODO this function is not safe & secure enough
    sql_proj = {Name(value.type, name): value.code for name, value in proj.items()}
    for id_ in ids:
        compare = Compare('=', [Name(T.t_id, 'id'), Primitive(T.t_id, repr(id_))])
        yield Update(TableName(table.type, table.type.options['name']), sql_proj, [compare])

def create_list(name, elems):
    # Assumes all elems have the same type!
    t = T.list[elems[0].type]
    subq = TableQueryValues(t, name, elems)
    table = TableName(t, Id(name))
    return table, subq, t



def create_table(t, name, rows):
    subq = TableQueryValues(t, name, rows)
    table = TableName(t, Id(name))
    return table, subq

def table_slice(table, start, stop):
    limit = stop - start if stop else None
    return Select(table.type, table.code, [AllFields(table.type)], offset=start, limit=limit)

def table_selection(table, conds):
    return Select(table.type, table.code, [AllFields(table.type)], conds=conds)

def table_order(table, fields):
    return Select(table.type, table.code, [AllFields(table.type)], order=fields)

def arith(target, res_type, op, args):
    arg_codes = list(args)
    if res_type == T.string:
        assert op == '+'
        op = '||'
        if target is mysql: # doesn't support a || b
            return FuncCall(res_type, 'concat', arg_codes)
    elif op == '/':
        if target != mysql:
            # In MySQL division returns a float. All others return int
            arg_codes[0] = Cast(T.float, arg_codes[0])
    elif op == '/~':
        if target == mysql:
            op = 'DIV'
        elif target == bigquery:
            # safe div?
            return FuncCall(res_type, 'div', arg_codes)
        else:
            op = '/'
    elif op == '%':
        if target is bigquery:
            return FuncCall(res_type, 'mod', arg_codes)
    elif op == '**':
        return FuncCall(T.float, 'power', arg_codes)

    return BinOp(op, arg_codes)

    
def make_value(x):
    if x is None:
        return null

    try:
        t = pql_types.from_python(type(x))
    except KeyError as e:
        raise Signal.make(T.ValueError, x, f"Cannot import value of Python type {type(x)}") from e

    return Primitive(t, _repr(t, x))

def add_one(x):
    return BinOp('+', [x, make_value(1)])<|MERGE_RESOLUTION|>--- conflicted
+++ resolved
@@ -974,39 +974,7 @@
 
 @dp_type
 def _compile_type(target, type_: T.primitive):
-<<<<<<< HEAD
-    if target == bigquery:
-        d = {
-            'int': "INT64",
-            'string': "STRING",
-            'float': "FLOAT64",
-            'bool': "BOOLEAN",
-            'text': "STRING",
-            'timestamp': "timestamp",
-            'date': "DATE",
-        }
-    elif target == mysql:
-        d = {
-            'int': "SIGNED",
-            'string': "VARCHAR(4000)",
-            'float': "FLOAT",
-            'bool': "BOOLEAN",
-            'text': "TEXT",
-            'timestamp': "TIMESTAMP",
-        }
-    else:
-        d = {
-            'int': "INTEGER",
-            'string': "VARCHAR(4000)",
-            'float': "FLOAT",
-            'bool': "BOOLEAN",
-            'text': "TEXT",
-            'timestamp': "TIMESTAMP",
-        }
-    s = d[type_.typename]
-=======
     s = getattr(_pql_to_sql_by_target[target], type_.typename)
->>>>>>> d8cbdfd2
     if not type_.maybe_null():
         s += " NOT NULL"
     return s
